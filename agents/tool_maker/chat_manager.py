--- conflicted
+++ resolved
@@ -1,15 +1,9 @@
-from openai import OpenAI
 import importlib
-<<<<<<< HEAD
-import os
-from tool_manager import ToolManager
-import json
-=======
-from tool_manager import ToolManager
 import json
 import os
+
 from openai import OpenAI
->>>>>>> 099add10
+from tool_manager import ToolManager
 
 Assistant = type(OpenAI().beta.assistants.list().data[0])
 Thread = type(OpenAI().beta.threads.create())
